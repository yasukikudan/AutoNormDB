--- conflicted
+++ resolved
@@ -17,15 +17,7 @@
 		Protocol: "tcp",
 		Address:  addr,
 	}
-<<<<<<< HEAD
-	sessionBuilder := func(ctx context.Context, conn *mysql.Conn, addr string) (sql.Session, error) {
-		return sql.BaseSessionFromConnection(ctx, conn, addr)
-	}
-
-	s, err := server.NewServer(cfg, engine, sql.NewContext, sessionBuilder, nil)
-=======
 	s, err := server.NewServer(cfg, engine, sql.NewContext, sql.BaseSessionFromConnection, nil)
->>>>>>> 1ac10ede
 	if err != nil {
 		return err
 	}
